/**
 * Handles operator overloading.
 *
 * Specification: $(LINK2 https://dlang.org/spec/operatoroverloading.html, Operator Overloading)
 *
 * Copyright:   Copyright (C) 1999-2022 by The D Language Foundation, All Rights Reserved
 * Authors:     $(LINK2 https://www.digitalmars.com, Walter Bright)
 * License:     $(LINK2 https://www.boost.org/LICENSE_1_0.txt, Boost License 1.0)
 * Source:      $(LINK2 https://github.com/dlang/dmd/blob/master/src/dmd/opover.d, _opover.d)
 * Documentation:  https://dlang.org/phobos/dmd_opover.html
 * Coverage:    https://codecov.io/gh/dlang/dmd/src/master/src/dmd/opover.d
 */

module dmd.opover;

import core.stdc.stdio;
import dmd.aggregate;
import dmd.aliasthis;
import dmd.arraytypes;
import dmd.astenums;
import dmd.dclass;
import dmd.declaration;
import dmd.dscope;
import dmd.dstruct;
import dmd.dsymbol;
import dmd.dtemplate;
import dmd.errors;
import dmd.expression;
import dmd.expressionsem;
import dmd.func;
import dmd.globals;
import dmd.hdrgen;
import dmd.id;
import dmd.identifier;
import dmd.mtype;
import dmd.statement;
import dmd.tokens;
import dmd.typesem;
import dmd.visitor;

/***********************************
 * Determine if operands of binary op can be reversed
 * to fit operator overload.
 */
bool isCommutative(EXP op)
{
    switch (op)
    {
    case EXP.add:
    case EXP.mul:
    case EXP.and:
    case EXP.or:
    case EXP.xor:
    // EqualExp
    case EXP.equal:
    case EXP.notEqual:
    // CmpExp
    case EXP.lessThan:
    case EXP.lessOrEqual:
    case EXP.greaterThan:
    case EXP.greaterOrEqual:
        return true;
    default:
        break;
    }
    return false;
}

/***********************************
 * Get Identifier for operator overload.
 */
private Identifier opId(Expression e)
{
    switch (e.op)
    {
    case EXP.uadd:                      return Id.uadd;
    case EXP.negate:                    return Id.neg;
    case EXP.tilde:                     return Id.com;
    case EXP.cast_:                     return Id._cast;
    case EXP.in_:                       return Id.opIn;
    case EXP.plusPlus:                  return Id.postinc;
    case EXP.minusMinus:                return Id.postdec;
    case EXP.add:                       return Id.add;
    case EXP.min:                       return Id.sub;
    case EXP.mul:                       return Id.mul;
    case EXP.div:                       return Id.div;
    case EXP.mod:                       return Id.mod;
    case EXP.pow:                       return Id.pow;
    case EXP.leftShift:                 return Id.shl;
    case EXP.rightShift:                return Id.shr;
    case EXP.unsignedRightShift:        return Id.ushr;
    case EXP.and:                       return Id.iand;
    case EXP.or:                        return Id.ior;
    case EXP.xor:                       return Id.ixor;
    case EXP.concatenate:               return Id.cat;
    case EXP.assign:                    return Id.assign;
    case EXP.addAssign:                 return Id.addass;
    case EXP.minAssign:                 return Id.subass;
    case EXP.mulAssign:                 return Id.mulass;
    case EXP.divAssign:                 return Id.divass;
    case EXP.modAssign:                 return Id.modass;
    case EXP.powAssign:                 return Id.powass;
    case EXP.leftShiftAssign:           return Id.shlass;
    case EXP.rightShiftAssign:          return Id.shrass;
    case EXP.unsignedRightShiftAssign:  return Id.ushrass;
    case EXP.andAssign:                 return Id.andass;
    case EXP.orAssign:                  return Id.orass;
    case EXP.xorAssign:                 return Id.xorass;
    case EXP.concatenateAssign:         return Id.catass;
    case EXP.equal:                     return Id.eq;
    case EXP.lessThan:
    case EXP.lessOrEqual:
    case EXP.greaterThan:
    case EXP.greaterOrEqual:            return Id.cmp;
    case EXP.array:                     return Id.index;
    case EXP.star:                      return Id.opStar;
    default:                            assert(0);
    }
}

/***********************************
 * Get Identifier for reverse operator overload,
 * `null` if not supported for this operator.
 */
private Identifier opId_r(Expression e)
{
    switch (e.op)
    {
    case EXP.in_:               return Id.opIn_r;
    case EXP.add:               return Id.add_r;
    case EXP.min:               return Id.sub_r;
    case EXP.mul:               return Id.mul_r;
    case EXP.div:               return Id.div_r;
    case EXP.mod:               return Id.mod_r;
    case EXP.pow:               return Id.pow_r;
    case EXP.leftShift:         return Id.shl_r;
    case EXP.rightShift:        return Id.shr_r;
    case EXP.unsignedRightShift:return Id.ushr_r;
    case EXP.and:               return Id.iand_r;
    case EXP.or:                return Id.ior_r;
    case EXP.xor:               return Id.ixor_r;
    case EXP.concatenate:       return Id.cat_r;
    default:                    return null;
    }
}

/*******************************************
 * Helper function to turn operator into template argument list
 */
Objects* opToArg(Scope* sc, EXP op)
{
    /* Remove the = from op=
     */
    switch (op)
    {
    case EXP.addAssign:
        op = EXP.add;
        break;
    case EXP.minAssign:
        op = EXP.min;
        break;
    case EXP.mulAssign:
        op = EXP.mul;
        break;
    case EXP.divAssign:
        op = EXP.div;
        break;
    case EXP.modAssign:
        op = EXP.mod;
        break;
    case EXP.andAssign:
        op = EXP.and;
        break;
    case EXP.orAssign:
        op = EXP.or;
        break;
    case EXP.xorAssign:
        op = EXP.xor;
        break;
    case EXP.leftShiftAssign:
        op = EXP.leftShift;
        break;
    case EXP.rightShiftAssign:
        op = EXP.rightShift;
        break;
    case EXP.unsignedRightShiftAssign:
        op = EXP.unsignedRightShift;
        break;
    case EXP.concatenateAssign:
        op = EXP.concatenate;
        break;
    case EXP.powAssign:
        op = EXP.pow;
        break;
    default:
        break;
    }
    Expression e = new StringExp(Loc.initial, EXPtoString(op));
    e = e.expressionSemantic(sc);
    auto tiargs = new Objects();
    tiargs.push(e);
    return tiargs;
}

// Try alias this on first operand
private Expression checkAliasThisForLhs(AggregateDeclaration ad, Scope* sc, BinExp e)
{
    if (!ad || !ad.aliasthis)
        return null;

    /* Rewrite (e1 op e2) as:
     *      (e1.aliasthis op e2)
     */
    if (isRecursiveAliasThis(e.att1, e.e1.type))
        return null;
    //printf("att %s e1 = %s\n", Token::toChars(e.op), e.e1.type.toChars());
    BinExp be = cast(BinExp)e.copy();
    // Resolve 'alias this' but in case of assigment don't resolve properties yet
    // because 'e1 = e2' could mean 'e1(e2)' or 'e1() = e2'
    bool findOnly = (e.op == EXP.assign);
    be.e1 = resolveAliasThis(sc, e.e1, true, findOnly);
    if (!be.e1)
        return null;

    Expression result;
    if (be.op == EXP.concatenateAssign)
        result = be.op_overload(sc);
    else
        result = be.trySemantic(sc);

    return result;
}

// Try alias this on second operand
private Expression checkAliasThisForRhs(AggregateDeclaration ad, Scope* sc, BinExp e)
{
    if (!ad || !ad.aliasthis)
        return null;
    /* Rewrite (e1 op e2) as:
     *      (e1 op e2.aliasthis)
     */
    if (isRecursiveAliasThis(e.att2, e.e2.type))
        return null;
    //printf("att %s e2 = %s\n", Token::toChars(e.op), e.e2.type.toChars());
    BinExp be = cast(BinExp)e.copy();
    be.e2 = resolveAliasThis(sc, e.e2, true);
    if (!be.e2)
        return null;

    Expression result;
    if (be.op == EXP.concatenateAssign)
        result = be.op_overload(sc);
    else
        result = be.trySemantic(sc);

    return result;
}

/************************************
 * Operator overload.
 * Check for operator overload, if so, replace
 * with function call.
 * Params:
 *      e = expression with operator
 *      sc = context
 *      pop = if not null, is set to the operator that was actually overloaded,
 *            which may not be `e.op`. Happens when operands are reversed to
 *            match an overload
 * Returns:
 *      `null` if not an operator overload,
 *      otherwise the lowered expression
 */
Expression op_overload(Expression e, Scope* sc, EXP* pop = null)
{
        Expression visit(Expression e)
        {
            assert(0);
        }

        Expression visitUna(UnaExp e)
        {
            //printf("UnaExp::op_overload() (%s)\n", e.toChars());
            Expression result;
            if (auto ae = e.e1.isArrayExp())
            {
                ae.e1 = ae.e1.expressionSemantic(sc);
                ae.e1 = resolveProperties(sc, ae.e1);
                Expression ae1old = ae.e1;
                const(bool) maybeSlice = (ae.arguments.dim == 0 || ae.arguments.dim == 1 && (*ae.arguments)[0].op == EXP.interval);
                IntervalExp ie = null;
                if (maybeSlice && ae.arguments.dim)
                {
                    ie = (*ae.arguments)[0].isIntervalExp();
                }
                while (true)
                {
                    if (ae.e1.op == EXP.error)
                    {
                        return ae.e1;
                    }
                    Expression e0 = null;
                    Expression ae1save = ae.e1;
                    ae.lengthVar = null;
                    Type t1b = ae.e1.type.toBasetype();
                    AggregateDeclaration ad = isAggregate(t1b);
                    if (!ad)
                        break;
                    if (search_function(ad, Id.opIndexUnary))
                    {
                        // Deal with $
                        result = resolveOpDollar(sc, ae, &e0);
                        if (!result) // op(a[i..j]) might be: a.opSliceUnary!(op)(i, j)
                            goto Lfallback;
                        if (result.op == EXP.error)
                            return result;
                        /* Rewrite op(a[arguments]) as:
                         *      a.opIndexUnary!(op)(arguments)
                         */
                        Expressions* a = ae.arguments.copy();
                        Objects* tiargs = opToArg(sc, e.op);
                        result = new DotTemplateInstanceExp(e.loc, ae.e1, Id.opIndexUnary, tiargs);
                        result = new CallExp(e.loc, result, a);
                        if (maybeSlice) // op(a[]) might be: a.opSliceUnary!(op)()
                            result = result.trySemantic(sc);
                        else
                            result = result.expressionSemantic(sc);
                        if (result)
                        {
                            return Expression.combine(e0, result);
                        }
                    }
                Lfallback:
                    if (maybeSlice && search_function(ad, Id.opSliceUnary))
                    {
                        // Deal with $
                        result = resolveOpDollar(sc, ae, ie, &e0);
                        if (result.op == EXP.error)
                            return result;
                        /* Rewrite op(a[i..j]) as:
                         *      a.opSliceUnary!(op)(i, j)
                         */
                        auto a = new Expressions();
                        if (ie)
                        {
                            a.push(ie.lwr);
                            a.push(ie.upr);
                        }
                        Objects* tiargs = opToArg(sc, e.op);
                        result = new DotTemplateInstanceExp(e.loc, ae.e1, Id.opSliceUnary, tiargs);
                        result = new CallExp(e.loc, result, a);
                        result = result.expressionSemantic(sc);
                        result = Expression.combine(e0, result);
                        return result;
                    }
                    // Didn't find it. Forward to aliasthis
                    if (ad.aliasthis && !isRecursiveAliasThis(ae.att1, ae.e1.type))
                    {
                        /* Rewrite op(a[arguments]) as:
                         *      op(a.aliasthis[arguments])
                         */
                        ae.e1 = resolveAliasThis(sc, ae1save, true);
                        if (ae.e1)
                            continue;
                    }
                    break;
                }
                ae.e1 = ae1old; // recovery
                ae.lengthVar = null;
            }
            e.e1 = e.e1.expressionSemantic(sc);
            e.e1 = resolveProperties(sc, e.e1);
            if (e.e1.op == EXP.error)
            {
                return e.e1;
            }
            AggregateDeclaration ad = isAggregate(e.e1.type);
            if (ad)
            {
                Dsymbol fd = null;
                /* Rewrite as:
                 *      e1.opUnary!(op)()
                 */
                fd = search_function(ad, Id.opUnary);
                if (fd)
                {
                    Objects* tiargs = opToArg(sc, e.op);
                    result = new DotTemplateInstanceExp(e.loc, e.e1, fd.ident, tiargs);
                    result = new CallExp(e.loc, result);
                    result = result.expressionSemantic(sc);
                    return result;
                }
                // D1-style operator overloads, deprecated
                if (e.op != EXP.prePlusPlus && e.op != EXP.preMinusMinus)
                {
                    auto id = opId(e);
                    fd = search_function(ad, id);
                    if (fd)
                    {
                        // @@@DEPRECATED_2.098@@@.
                        // Deprecated in 2.088
                        // Make an error in 2.098
                        e.deprecation("`%s` is deprecated.  Use `opUnary(string op)() if (op == \"%s\")` instead.", id.toChars(), EXPtoString(e.op).ptr);
                        // Rewrite +e1 as e1.add()
                        result = build_overload(e.loc, sc, e.e1, null, fd);
                        return result;
                    }
                }
                // Didn't find it. Forward to aliasthis
                if (ad.aliasthis && !isRecursiveAliasThis(e.att1, e.e1.type))
                {
                    /* Rewrite op(e1) as:
                     *      op(e1.aliasthis)
                     */
                    //printf("att una %s e1 = %s\n", EXPtoString(op).ptr, this.e1.type.toChars());
                    Expression e1 = new DotIdExp(e.loc, e.e1, ad.aliasthis.ident);
                    UnaExp ue = cast(UnaExp)e.copy();
                    ue.e1 = e1;
                    result = ue.trySemantic(sc);
                    return result;
                }
            }
            return result;
        }

        Expression visitArray(ArrayExp ae)
        {
            //printf("ArrayExp::op_overload() (%s)\n", ae.toChars());
            ae.e1 = ae.e1.expressionSemantic(sc);
            ae.e1 = resolveProperties(sc, ae.e1);
            Expression ae1old = ae.e1;
            const(bool) maybeSlice = (ae.arguments.dim == 0 || ae.arguments.dim == 1 && (*ae.arguments)[0].op == EXP.interval);
            IntervalExp ie = null;
            if (maybeSlice && ae.arguments.dim)
            {
                ie = (*ae.arguments)[0].isIntervalExp();
            }
            Expression result;
            while (true)
            {
                if (ae.e1.op == EXP.error)
                {
                    return ae.e1;
                }
                Expression e0 = null;
                Expression ae1save = ae.e1;
                ae.lengthVar = null;
                Type t1b = ae.e1.type.toBasetype();
                AggregateDeclaration ad = isAggregate(t1b);
                if (!ad)
                {
                    // If the non-aggregate expression ae.e1 is indexable or sliceable,
                    // convert it to the corresponding concrete expression.
                    if (isIndexableNonAggregate(t1b) || ae.e1.op == EXP.type)
                    {
                        // Convert to SliceExp
                        if (maybeSlice)
                        {
                            result = new SliceExp(ae.loc, ae.e1, ie);
                            result = result.expressionSemantic(sc);
                            return result;
                        }
                        // Convert to IndexExp
                        if (ae.arguments.dim == 1)
                        {
                            result = new IndexExp(ae.loc, ae.e1, (*ae.arguments)[0]);
                            result = result.expressionSemantic(sc);
                            return result;
                        }
                    }
                    break;
                }
                if (search_function(ad, Id.index))
                {
                    // Deal with $
                    result = resolveOpDollar(sc, ae, &e0);
                    if (!result) // a[i..j] might be: a.opSlice(i, j)
                        goto Lfallback;
                    if (result.op == EXP.error)
                        return result;
                    /* Rewrite e1[arguments] as:
                     *      e1.opIndex(arguments)
                     */
                    Expressions* a = ae.arguments.copy();
                    result = new DotIdExp(ae.loc, ae.e1, Id.index);
                    result = new CallExp(ae.loc, result, a);
                    if (maybeSlice) // a[] might be: a.opSlice()
                        result = result.trySemantic(sc);
                    else
                        result = result.expressionSemantic(sc);
                    if (result)
                    {
                        return Expression.combine(e0, result);
                    }
                }
            Lfallback:
                if (maybeSlice && ae.e1.op == EXP.type)
                {
                    result = new SliceExp(ae.loc, ae.e1, ie);
                    result = result.expressionSemantic(sc);
                    result = Expression.combine(e0, result);
                    return result;
                }
                if (maybeSlice && search_function(ad, Id.slice))
                {
                    // Deal with $
                    result = resolveOpDollar(sc, ae, ie, &e0);

                    if (result.op == EXP.error)
                    {
                        if (!e0 && !search_function(ad, Id.dollar)) {
                            ae.loc.errorSupplemental("Aggregate declaration '%s' does not define 'opDollar'", ae.e1.toChars());
                        }
                        return result;
                    }
                    /* Rewrite a[i..j] as:
                     *      a.opSlice(i, j)
                     */
                    auto a = new Expressions();
                    if (ie)
                    {
                        a.push(ie.lwr);
                        a.push(ie.upr);
                    }
                    result = new DotIdExp(ae.loc, ae.e1, Id.slice);
                    result = new CallExp(ae.loc, result, a);
                    result = result.expressionSemantic(sc);
                    result = Expression.combine(e0, result);
                    return result;
                }
                // Didn't find it. Forward to aliasthis
                if (ad.aliasthis && !isRecursiveAliasThis(ae.att1, ae.e1.type))
                {
                    //printf("att arr e1 = %s\n", this.e1.type.toChars());
                    /* Rewrite op(a[arguments]) as:
                     *      op(a.aliasthis[arguments])
                     */
                    ae.e1 = resolveAliasThis(sc, ae1save, true);
                    if (ae.e1)
                        continue;
                }
                break;
            }
            ae.e1 = ae1old; // recovery
            ae.lengthVar = null;
            return result;
        }

        /***********************************************
         * This is mostly the same as UnaryExp::op_overload(), but has
         * a different rewrite.
         */
        Expression visitCast(CastExp e)
        {
            //printf("CastExp::op_overload() (%s)\n", e.toChars());
            Expression result;
            AggregateDeclaration ad = isAggregate(e.e1.type);
            if (ad)
            {
                Dsymbol fd = null;
                /* Rewrite as:
                 *      e1.opCast!(T)()
                 */
                fd = search_function(ad, Id._cast);
                if (fd)
                {
                    version (all)
                    {
                        // Backwards compatibility with D1 if opCast is a function, not a template
                        if (fd.isFuncDeclaration())
                        {
                            // Rewrite as:  e1.opCast()
                            return build_overload(e.loc, sc, e.e1, null, fd);
                        }
                    }
                    auto tiargs = new Objects();
                    tiargs.push(e.to);
                    result = new DotTemplateInstanceExp(e.loc, e.e1, fd.ident, tiargs);
                    result = new CallExp(e.loc, result);
                    result = result.expressionSemantic(sc);
                    return result;
                }
                // Didn't find it. Forward to aliasthis
                if (ad.aliasthis && !isRecursiveAliasThis(e.att1, e.e1.type))
                {
                    /* Rewrite op(e1) as:
                     *      op(e1.aliasthis)
                     */
                    if (auto e1 = resolveAliasThis(sc, e.e1, true))
                    {
                        result = e.copy();
                        (cast(UnaExp)result).e1 = e1;
                        result = result.op_overload(sc);
                        return result;
                    }
                }
            }
            return result;
        }

        Expression visitBin(BinExp e)
        {
            //printf("BinExp::op_overload() (%s)\n", e.toChars());
            Identifier id = opId(e);
            Identifier id_r = opId_r(e);
            Expressions args1;
            Expressions args2;
            int argsset = 0;
            AggregateDeclaration ad1 = isAggregate(e.e1.type);
            AggregateDeclaration ad2 = isAggregate(e.e2.type);
            if (e.op == EXP.assign && ad1 == ad2)
            {
                StructDeclaration sd = ad1.isStructDeclaration();
                if (sd &&
                    (!sd.hasIdentityAssign ||
                     /* Do a blit if we can and the rvalue is something like .init,
                      * where a postblit is not necessary.
                      */
                     (sd.hasBlitAssign && !e.e2.isLvalue())))
                {
                    /* This is bitwise struct assignment. */
                    return null;
                }
            }
            Dsymbol s = null;
            Dsymbol s_r = null;
            Objects* tiargs = null;
            if (e.op == EXP.plusPlus || e.op == EXP.minusMinus)
            {
                // Bug4099 fix
                if (ad1 && search_function(ad1, Id.opUnary))
                    return null;
            }
            if (e.op != EXP.equal && e.op != EXP.notEqual && e.op != EXP.assign && e.op != EXP.plusPlus && e.op != EXP.minusMinus)
            {
                /* Try opBinary and opBinaryRight
                 */
                if (ad1)
                {
                    s = search_function(ad1, Id.opBinary);
                    if (s && !s.isTemplateDeclaration())
                    {
                        e.e1.error("`%s.opBinary` isn't a template", e.e1.toChars());
                        return ErrorExp.get();
                    }
                }
                if (ad2)
                {
                    s_r = search_function(ad2, Id.opBinaryRight);
                    if (s_r && !s_r.isTemplateDeclaration())
                    {
                        e.e2.error("`%s.opBinaryRight` isn't a template", e.e2.toChars());
                        return ErrorExp.get();
                    }
                    if (s_r && s_r == s) // https://issues.dlang.org/show_bug.cgi?id=12778
                        s_r = null;
                }
                // Set tiargs, the template argument list, which will be the operator string
                if (s || s_r)
                {
                    id = Id.opBinary;
                    id_r = Id.opBinaryRight;
                    tiargs = opToArg(sc, e.op);
                }
            }
            if (!s && !s_r)
            {
                // Try the D1-style operators, deprecated
                if (ad1 && id)
                {
                    s = search_function(ad1, id);
                    if (s && id != Id.assign)
                    {
                        // @@@DEPRECATED_2.098@@@.
                        // Deprecated in 2.088
                        // Make an error in 2.098
                        if (id == Id.postinc || id == Id.postdec)
                            e.deprecation("`%s` is deprecated.  Use `opUnary(string op)() if (op == \"%s\")` instead.", id.toChars(), EXPtoString(e.op).ptr);
                        else
                            e.deprecation("`%s` is deprecated.  Use `opBinary(string op)(...) if (op == \"%s\")` instead.", id.toChars(), EXPtoString(e.op).ptr);
                    }
                }
                if (ad2 && id_r)
                {
                    s_r = search_function(ad2, id_r);
                    // https://issues.dlang.org/show_bug.cgi?id=12778
                    // If both x.opBinary(y) and y.opBinaryRight(x) found,
                    // and they are exactly same symbol, x.opBinary(y) should be preferred.
                    if (s_r && s_r == s)
                        s_r = null;
                    if (s_r)
                    {
                        // @@@DEPRECATED_2.098@@@.
                        // Deprecated in 2.088
                        // Make an error in 2.098
                        e.deprecation("`%s` is deprecated.  Use `opBinaryRight(string op)(...) if (op == \"%s\")` instead.", id_r.toChars(), EXPtoString(e.op).ptr);
                    }
                }
            }
            if (s || s_r)
            {
                /* Try:
                 *      a.opfunc(b)
                 *      b.opfunc_r(a)
                 * and see which is better.
                 */
                args1.setDim(1);
                args1[0] = e.e1;
                expandTuples(&args1);
                args2.setDim(1);
                args2[0] = e.e2;
                expandTuples(&args2);
                argsset = 1;
                MatchAccumulator m;
                if (s)
                {
                    functionResolve(m, s, e.loc, sc, tiargs, e.e1.type, &args2);
                    if (m.lastf && (m.lastf.errors || m.lastf.semantic3Errors))
                    {
                        return ErrorExp.get();
                    }
                }
                FuncDeclaration lastf = m.lastf;
                if (s_r)
                {
                    functionResolve(m, s_r, e.loc, sc, tiargs, e.e2.type, &args1);
                    if (m.lastf && (m.lastf.errors || m.lastf.semantic3Errors))
                    {
                        return ErrorExp.get();
                    }
                }
                if (m.count > 1)
                {
                    // Error, ambiguous
                    e.error("overloads `%s` and `%s` both match argument list for `%s`", m.lastf.type.toChars(), m.nextf.type.toChars(), m.lastf.toChars());
                }
                else if (m.last == MATCH.nomatch)
                {
                    if (tiargs)
                        goto L1;
                    m.lastf = null;
                }
                if (e.op == EXP.plusPlus || e.op == EXP.minusMinus)
                {
                    // Kludge because operator overloading regards e++ and e--
                    // as unary, but it's implemented as a binary.
                    // Rewrite (e1 ++ e2) as e1.postinc()
                    // Rewrite (e1 -- e2) as e1.postdec()
                    return build_overload(e.loc, sc, e.e1, null, m.lastf ? m.lastf : s);
                }
                else if (lastf && m.lastf == lastf || !s_r && m.last == MATCH.nomatch)
                {
                    // Rewrite (e1 op e2) as e1.opfunc(e2)
                    return build_overload(e.loc, sc, e.e1, e.e2, m.lastf ? m.lastf : s);
                }
                else
                {
                    // Rewrite (e1 op e2) as e2.opfunc_r(e1)
                    return build_overload(e.loc, sc, e.e2, e.e1, m.lastf ? m.lastf : s_r);
                }
            }
        L1:
            version (all)
            {
                // Retained for D1 compatibility
                if (isCommutative(e.op) && !tiargs)
                {
                    s = null;
                    s_r = null;
                    if (ad1 && id_r)
                    {
                        s_r = search_function(ad1, id_r);
                    }
                    if (ad2 && id)
                    {
                        s = search_function(ad2, id);
                        if (s && s == s_r) // https://issues.dlang.org/show_bug.cgi?id=12778
                            s = null;
                    }
                    if (s || s_r)
                    {
                        /* Try:
                         *  a.opfunc_r(b)
                         *  b.opfunc(a)
                         * and see which is better.
                         */
                        if (!argsset)
                        {
                            args1.setDim(1);
                            args1[0] = e.e1;
                            expandTuples(&args1);
                            args2.setDim(1);
                            args2[0] = e.e2;
                            expandTuples(&args2);
                        }
                        MatchAccumulator m;
                        if (s_r)
                        {
                            functionResolve(m, s_r, e.loc, sc, tiargs, e.e1.type, &args2);
                            if (m.lastf && (m.lastf.errors || m.lastf.semantic3Errors))
                            {
                                return ErrorExp.get();
                            }
                        }
                        FuncDeclaration lastf = m.lastf;
                        if (s)
                        {
                            functionResolve(m, s, e.loc, sc, tiargs, e.e2.type, &args1);
                            if (m.lastf && (m.lastf.errors || m.lastf.semantic3Errors))
                            {
                                return ErrorExp.get();
                            }
                        }
                        if (m.count > 1)
                        {
                            // Error, ambiguous
                            e.error("overloads `%s` and `%s` both match argument list for `%s`", m.lastf.type.toChars(), m.nextf.type.toChars(), m.lastf.toChars());
                        }
                        else if (m.last == MATCH.nomatch)
                        {
                            m.lastf = null;
                        }

                        if (lastf && m.lastf == lastf || !s && m.last == MATCH.nomatch)
                        {
                            // Rewrite (e1 op e2) as e1.opfunc_r(e2)
                            return build_overload(e.loc, sc, e.e1, e.e2, m.lastf ? m.lastf : s_r);
                        }
                        else
                        {
                            // Rewrite (e1 op e2) as e2.opfunc(e1)
                            Expression result = build_overload(e.loc, sc, e.e2, e.e1, m.lastf ? m.lastf : s);
                            // When reversing operands of comparison operators,
                            // need to reverse the sense of the op
                            if (pop)
                                *pop = reverseRelation(e.op);
                            return result;
                        }
                    }
                }
            }

            Expression tempResult;
            if (!(e.op == EXP.assign && ad2 && ad1 == ad2)) // https://issues.dlang.org/show_bug.cgi?id=2943
            {
                Expression result = checkAliasThisForLhs(ad1, sc, e);
                if (result)
                {
                    /* https://issues.dlang.org/show_bug.cgi?id=19441
                     *
                     * alias this may not be used for partial assignment.
                     * If a struct has a single member which is aliased this
                     * directly or aliased to a ref getter function that returns
                     * the mentioned member, then alias this may be
                     * used since the object will be fully initialised.
                     * If the struct is nested, the context pointer is considered
                     * one of the members, hence the `ad1.fields.dim == 2 && ad1.vthis`
                     * condition.
                     */
<<<<<<< HEAD
                    if (e.op != EXP.assign || e.e1.op == EXP.type)
                        return result;

                    if (ad1.fields.dim == 1 || (ad1.fields.dim == 2 && ad1.vthis))
                    {
                        auto var = ad1.aliasthis.sym.isVarDeclaration();
                        if (var && var.type == ad1.fields[0].type)
                            return result;

                        auto func = ad1.aliasthis.sym.isFuncDeclaration();
                        auto tf = func.type.isTypeFunction();
                        if (tf.isref && ad1.fields[0].type == tf.next)
                            return result;
=======
                    if (result.op != EXP.assign)
                        return;     // i.e: Rewrote `e1 = e2` -> `e1(e2)`

                    auto ae = result.isAssignExp();
                    if (ae.e1.op != EXP.dotVariable)
                        return;     // i.e: Rewrote `e1 = e2` -> `e1() = e2`

                    auto dve = ae.e1.isDotVarExp();
                    if (auto ad = dve.var.isMember2())
                    {
                        // i.e: Rewrote `e1 = e2` -> `e1.some.var = e2`
                        // Ensure that `var` is the only field member in `ad`
                        if (ad.fields.dim == 1 || (ad.fields.dim == 2 && ad.vthis))
                        {
                            if (dve.var == ad.aliasthis.sym)
                                return;
                        }
>>>>>>> 53695a6f
                    }
                    tempResult = result;
                }
            }
            if (!(e.op == EXP.assign && ad1 && ad1 == ad2)) // https://issues.dlang.org/show_bug.cgi?id=2943
            {
                Expression result = checkAliasThisForRhs(ad2, sc, e);
                if (result)
                    return result;
            }

            // @@@DEPRECATED_2.096@@@
            // 1. Deprecation for 1 year
            // 2. Turn to error after
            if (tempResult)
            {
                // move this line where tempResult is assigned to result and turn to error when derecation period is over
                e.deprecation("Cannot use `alias this` to partially initialize variable `%s` of type `%s`. Use `%s`", e.e1.toChars(), ad1.toChars(), (cast(BinExp)tempResult).e1.toChars());
                // delete this line when deprecation period is over
                return tempResult;
            }
            return null;
        }

        Expression visitEqual(EqualExp e)
        {
            //printf("EqualExp::op_overload() (%s)\n", e.toChars());
            Type t1 = e.e1.type.toBasetype();
            Type t2 = e.e2.type.toBasetype();

            /* Array equality is handled by expressionSemantic() potentially
             * lowering to object.__equals(), which takes care of overloaded
             * operators for the element types.
             */
            if ((t1.ty == Tarray || t1.ty == Tsarray) &&
                (t2.ty == Tarray || t2.ty == Tsarray))
            {
                return null;
            }

            /* Check for class equality with null literal or typeof(null).
             */
            if (t1.ty == Tclass && e.e2.op == EXP.null_ ||
                t2.ty == Tclass && e.e1.op == EXP.null_)
            {
                e.error("use `%s` instead of `%s` when comparing with `null`",
                    EXPtoString(e.op == EXP.equal ? EXP.identity : EXP.notIdentity).ptr,
                    EXPtoString(e.op).ptr);
                return ErrorExp.get();
            }
            if (t1.ty == Tclass && t2.ty == Tnull ||
                t1.ty == Tnull && t2.ty == Tclass)
            {
                // Comparing a class with typeof(null) should not call opEquals
                return null;
            }

            /* Check for class equality.
             */
            if (t1.ty == Tclass && t2.ty == Tclass)
            {
                ClassDeclaration cd1 = t1.isClassHandle();
                ClassDeclaration cd2 = t2.isClassHandle();
                if (!(cd1.classKind == ClassKind.cpp || cd2.classKind == ClassKind.cpp))
                {
                    /* Rewrite as:
                     *      .object.opEquals(e1, e2)
                     */
                    Expression e1x = e.e1;
                    Expression e2x = e.e2;

                    /* The explicit cast is necessary for interfaces
                     * https://issues.dlang.org/show_bug.cgi?id=4088
                     */
                    Type to = ClassDeclaration.object.getType();
                    if (cd1.isInterfaceDeclaration())
                        e1x = new CastExp(e.loc, e.e1, t1.isMutable() ? to : to.constOf());
                    if (cd2.isInterfaceDeclaration())
                        e2x = new CastExp(e.loc, e.e2, t2.isMutable() ? to : to.constOf());

                    Expression result = new IdentifierExp(e.loc, Id.empty);
                    result = new DotIdExp(e.loc, result, Id.object);
                    result = new DotIdExp(e.loc, result, Id.eq);
                    result = new CallExp(e.loc, result, e1x, e2x);
                    if (e.op == EXP.notEqual)
                        result = new NotExp(e.loc, result);
                    result = result.expressionSemantic(sc);
                    return result;
                }
            }

            if (Expression result = compare_overload(e, sc, Id.eq, null))
            {
                if (lastComma(result).op == EXP.call && e.op == EXP.notEqual)
                {
                    result = new NotExp(result.loc, result);
                    result = result.expressionSemantic(sc);
                }
                return result;
            }

            /* Check for pointer equality.
             */
            if (t1.ty == Tpointer || t2.ty == Tpointer)
            {
                /* Rewrite:
                 *      ptr1 == ptr2
                 * as:
                 *      ptr1 is ptr2
                 *
                 * This is just a rewriting for deterministic AST representation
                 * as the backend input.
                 */
                auto op2 = e.op == EXP.equal ? EXP.identity : EXP.notIdentity;
                Expression r = new IdentityExp(op2, e.loc, e.e1, e.e2);
                return r.expressionSemantic(sc);
            }

            /* Check for struct equality without opEquals.
             */
            if (t1.ty == Tstruct && t2.ty == Tstruct)
            {
                auto sd = t1.isTypeStruct().sym;
                if (sd != t2.isTypeStruct().sym)
                    return null;

                import dmd.clone : needOpEquals;
                if (!global.params.fieldwise && !needOpEquals(sd))
                {
                    // Use bitwise equality.
                    auto op2 = e.op == EXP.equal ? EXP.identity : EXP.notIdentity;
                    Expression r = new IdentityExp(op2, e.loc, e.e1, e.e2);
                    return r.expressionSemantic(sc);
                }

                /* Do memberwise equality.
                 * https://dlang.org/spec/expression.html#equality_expressions
                 * Rewrite:
                 *      e1 == e2
                 * as:
                 *      e1.tupleof == e2.tupleof
                 *
                 * If sd is a nested struct, and if it's nested in a class, it will
                 * also compare the parent class's equality. Otherwise, compares
                 * the identity of parent context through void*.
                 */
                if (e.att1 && t1.equivalent(e.att1)) return null;
                if (e.att2 && t2.equivalent(e.att2)) return null;

                e = e.copy().isEqualExp();
                if (!e.att1) e.att1 = t1;
                if (!e.att2) e.att2 = t2;
                e.e1 = new DotIdExp(e.loc, e.e1, Id._tupleof);
                e.e2 = new DotIdExp(e.loc, e.e2, Id._tupleof);

                auto sc2 = sc.push();
                sc2.flags |= SCOPE.noaccesscheck;
                Expression r = e.expressionSemantic(sc2);
                sc2.pop();

                /* https://issues.dlang.org/show_bug.cgi?id=15292
                 * if the rewrite result is same with the original,
                 * the equality is unresolvable because it has recursive definition.
                 */
                if (r.op == e.op &&
                    r.isEqualExp().e1.type.toBasetype() == t1)
                {
                    e.error("cannot compare `%s` because its auto generated member-wise equality has recursive definition",
                        t1.toChars());
                    return ErrorExp.get();
                }
                return r;
            }

            /* Check for tuple equality.
             */
            if (e.e1.op == EXP.tuple && e.e2.op == EXP.tuple)
            {
                auto tup1 = e.e1.isTupleExp();
                auto tup2 = e.e2.isTupleExp();
                size_t dim = tup1.exps.dim;
                if (dim != tup2.exps.dim)
                {
                    e.error("mismatched tuple lengths, `%d` and `%d`",
                        cast(int)dim, cast(int)tup2.exps.dim);
                    return ErrorExp.get();
                }

                Expression result;
                if (dim == 0)
                {
                    // zero-length tuple comparison should always return true or false.
                    result = IntegerExp.createBool(e.op == EXP.equal);
                }
                else
                {
                    for (size_t i = 0; i < dim; i++)
                    {
                        auto ex1 = (*tup1.exps)[i];
                        auto ex2 = (*tup2.exps)[i];
                        auto eeq = new EqualExp(e.op, e.loc, ex1, ex2);
                        eeq.att1 = e.att1;
                        eeq.att2 = e.att2;

                        if (!result)
                            result = eeq;
                        else if (e.op == EXP.equal)
                            result = new LogicalExp(e.loc, EXP.andAnd, result, eeq);
                        else
                            result = new LogicalExp(e.loc, EXP.orOr, result, eeq);
                    }
                    assert(result);
                }
                result = Expression.combine(tup1.e0, tup2.e0, result);
                result = result.expressionSemantic(sc);

                return result;
            }
            return null;
        }

        Expression visitCmp(CmpExp e)
        {
            //printf("CmpExp:: () (%s)\n", e.toChars());
            return compare_overload(e, sc, Id.cmp, pop);
        }

        /*********************************
         * Operator overloading for op=
         */
        Expression visitBinAssign(BinAssignExp e)
        {
            //printf("BinAssignExp::op_overload() (%s)\n", e.toChars());
            if (auto ae = e.e1.isArrayExp())
            {
                ae.e1 = ae.e1.expressionSemantic(sc);
                ae.e1 = resolveProperties(sc, ae.e1);
                Expression ae1old = ae.e1;
                const(bool) maybeSlice = (ae.arguments.dim == 0 || ae.arguments.dim == 1 && (*ae.arguments)[0].op == EXP.interval);
                IntervalExp ie = null;
                if (maybeSlice && ae.arguments.dim)
                {
                    ie = (*ae.arguments)[0].isIntervalExp();
                }
                while (true)
                {
                    if (ae.e1.op == EXP.error)
                    {
                        return ae.e1;
                    }
                    Expression e0 = null;
                    Expression ae1save = ae.e1;
                    ae.lengthVar = null;
                    Type t1b = ae.e1.type.toBasetype();
                    AggregateDeclaration ad = isAggregate(t1b);
                    if (!ad)
                        break;
                    if (search_function(ad, Id.opIndexOpAssign))
                    {
                        // Deal with $
                        Expression result = resolveOpDollar(sc, ae, &e0);
                        if (!result) // (a[i..j] op= e2) might be: a.opSliceOpAssign!(op)(e2, i, j)
                            goto Lfallback;
                        if (result.op == EXP.error)
                            return result;
                        result = e.e2.expressionSemantic(sc);
                        if (result.op == EXP.error)
                            return result;
                        e.e2 = result;
                        /* Rewrite a[arguments] op= e2 as:
                         *      a.opIndexOpAssign!(op)(e2, arguments)
                         */
                        Expressions* a = ae.arguments.copy();
                        a.insert(0, e.e2);
                        Objects* tiargs = opToArg(sc, e.op);
                        result = new DotTemplateInstanceExp(e.loc, ae.e1, Id.opIndexOpAssign, tiargs);
                        result = new CallExp(e.loc, result, a);
                        if (maybeSlice) // (a[] op= e2) might be: a.opSliceOpAssign!(op)(e2)
                            result = result.trySemantic(sc);
                        else
                            result = result.expressionSemantic(sc);
                        if (result)
                        {
                            return Expression.combine(e0, result);
                        }
                    }
                Lfallback:
                    if (maybeSlice && search_function(ad, Id.opSliceOpAssign))
                    {
                        // Deal with $
                        Expression result = resolveOpDollar(sc, ae, ie, &e0);
                        if (result.op == EXP.error)
                            return result;
                        result = e.e2.expressionSemantic(sc);
                        if (result.op == EXP.error)
                            return result;
                        e.e2 = result;
                        /* Rewrite (a[i..j] op= e2) as:
                         *      a.opSliceOpAssign!(op)(e2, i, j)
                         */
                        auto a = new Expressions();
                        a.push(e.e2);
                        if (ie)
                        {
                            a.push(ie.lwr);
                            a.push(ie.upr);
                        }
                        Objects* tiargs = opToArg(sc, e.op);
                        result = new DotTemplateInstanceExp(e.loc, ae.e1, Id.opSliceOpAssign, tiargs);
                        result = new CallExp(e.loc, result, a);
                        result = result.expressionSemantic(sc);
                        result = Expression.combine(e0, result);
                        return result;
                    }
                    // Didn't find it. Forward to aliasthis
                    if (ad.aliasthis && !isRecursiveAliasThis(ae.att1, ae.e1.type))
                    {
                        /* Rewrite (a[arguments] op= e2) as:
                         *      a.aliasthis[arguments] op= e2
                         */
                        ae.e1 = resolveAliasThis(sc, ae1save, true);
                        if (ae.e1)
                            continue;
                    }
                    break;
                }
                ae.e1 = ae1old; // recovery
                ae.lengthVar = null;
            }
            Expression result = e.binSemanticProp(sc);
            if (result)
                return result;
            // Don't attempt 'alias this' if an error occurred
            if (e.e1.type.ty == Terror || e.e2.type.ty == Terror)
            {
                return ErrorExp.get();
            }
            Identifier id = opId(e);
            Expressions args2;
            AggregateDeclaration ad1 = isAggregate(e.e1.type);
            Dsymbol s = null;
            Objects* tiargs = null;
            /* Try opOpAssign
             */
            if (ad1)
            {
                s = search_function(ad1, Id.opOpAssign);
                if (s && !s.isTemplateDeclaration())
                {
                    e.error("`%s.opOpAssign` isn't a template", e.e1.toChars());
                    return ErrorExp.get();
                }
            }
            // Set tiargs, the template argument list, which will be the operator string
            if (s)
            {
                id = Id.opOpAssign;
                tiargs = opToArg(sc, e.op);
            }

            // Try D1-style operator overload, deprecated
            if (!s && ad1 && id)
            {
                s = search_function(ad1, id);
                if (s)
                {
                    // @@@DEPRECATED_2.098@@@.
                    // Deprecated in 2.088
                    // Make an error in 2.098
                    scope char[] op = EXPtoString(e.op).dup;
                    op[$-1] = '\0'; // remove trailing `=`
                    e.deprecation("`%s` is deprecated.  Use `opOpAssign(string op)(...) if (op == \"%s\")` instead.", id.toChars(), op.ptr);
                }
            }

            if (s)
            {
                /* Try:
                 *      a.opOpAssign(b)
                 */
                args2.setDim(1);
                args2[0] = e.e2;
                expandTuples(&args2);
                MatchAccumulator m;
                if (s)
                {
                    functionResolve(m, s, e.loc, sc, tiargs, e.e1.type, &args2);
                    if (m.lastf && (m.lastf.errors || m.lastf.semantic3Errors))
                    {
                        return ErrorExp.get();
                    }
                }
                if (m.count > 1)
                {
                    // Error, ambiguous
                    e.error("overloads `%s` and `%s` both match argument list for `%s`", m.lastf.type.toChars(), m.nextf.type.toChars(), m.lastf.toChars());
                }
                else if (m.last == MATCH.nomatch)
                {
                    if (tiargs)
                        goto L1;
                    m.lastf = null;
                }
                // Rewrite (e1 op e2) as e1.opOpAssign(e2)
                return build_overload(e.loc, sc, e.e1, e.e2, m.lastf ? m.lastf : s);
            }
        L1:
            result = checkAliasThisForLhs(ad1, sc, e);
            if (result || !s) // no point in trying Rhs alias-this if there's no overload of any kind in lhs
                return result;

            return checkAliasThisForRhs(isAggregate(e.e2.type), sc, e);
        }

    if (pop)
        *pop = e.op;

    switch (e.op)
    {
        case EXP.cast_         : return visitCast(e.isCastExp());
        case EXP.array         : return visitArray(e.isArrayExp());

        case EXP.notEqual      :
        case EXP.equal         : return visitEqual(e.isEqualExp());

        case EXP.lessOrEqual   :
        case EXP.greaterThan   :
        case EXP.greaterOrEqual:
        case EXP.lessThan      : return visitCmp(cast(CmpExp)e);

        default:
            if (auto ex = e.isBinAssignExp()) return visitBinAssign(ex);
            if (auto ex = e.isBinExp())       return visitBin(ex);
            if (auto ex = e.isUnaExp())       return visitUna(ex);
            return visit(e);
    }
}

/******************************************
 * Common code for overloading of EqualExp and CmpExp
 */
private Expression compare_overload(BinExp e, Scope* sc, Identifier id, EXP* pop)
{
    //printf("BinExp::compare_overload(id = %s) %s\n", id.toChars(), e.toChars());
    AggregateDeclaration ad1 = isAggregate(e.e1.type);
    AggregateDeclaration ad2 = isAggregate(e.e2.type);
    Dsymbol s = null;
    Dsymbol s_r = null;
    if (ad1)
    {
        s = search_function(ad1, id);
    }
    if (ad2)
    {
        s_r = search_function(ad2, id);
        if (s == s_r)
            s_r = null;
    }
    Objects* tiargs = null;
    if (s || s_r)
    {
        /* Try:
         *      a.opEquals(b)
         *      b.opEquals(a)
         * and see which is better.
         */
        Expressions args1 = Expressions(1);
        args1[0] = e.e1;
        expandTuples(&args1);
        Expressions args2 = Expressions(1);
        args2[0] = e.e2;
        expandTuples(&args2);
        MatchAccumulator m;
        if (0 && s && s_r)
        {
            printf("s  : %s\n", s.toPrettyChars());
            printf("s_r: %s\n", s_r.toPrettyChars());
        }
        if (s)
        {
            functionResolve(m, s, e.loc, sc, tiargs, e.e1.type, &args2);
            if (m.lastf && (m.lastf.errors || m.lastf.semantic3Errors))
                return ErrorExp.get();
        }
        FuncDeclaration lastf = m.lastf;
        int count = m.count;
        if (s_r)
        {
            functionResolve(m, s_r, e.loc, sc, tiargs, e.e2.type, &args1);
            if (m.lastf && (m.lastf.errors || m.lastf.semantic3Errors))
                return ErrorExp.get();
        }
        if (m.count > 1)
        {
            /* The following if says "not ambiguous" if there's one match
             * from s and one from s_r, in which case we pick s.
             * This doesn't follow the spec, but is a workaround for the case
             * where opEquals was generated from templates and we cannot figure
             * out if both s and s_r came from the same declaration or not.
             * The test case is:
             *   import std.typecons;
             *   void main() {
             *    assert(tuple("has a", 2u) == tuple("has a", 1));
             *   }
             */
            if (!(m.lastf == lastf && m.count == 2 && count == 1))
            {
                // Error, ambiguous
                e.error("overloads `%s` and `%s` both match argument list for `%s`", m.lastf.type.toChars(), m.nextf.type.toChars(), m.lastf.toChars());
            }
        }
        else if (m.last == MATCH.nomatch)
        {
            m.lastf = null;
        }
        Expression result;
        if (lastf && m.lastf == lastf || !s_r && m.last == MATCH.nomatch)
        {
            // Rewrite (e1 op e2) as e1.opfunc(e2)
            result = build_overload(e.loc, sc, e.e1, e.e2, m.lastf ? m.lastf : s);
        }
        else
        {
            // Rewrite (e1 op e2) as e2.opfunc_r(e1)
            result = build_overload(e.loc, sc, e.e2, e.e1, m.lastf ? m.lastf : s_r);
            // When reversing operands of comparison operators,
            // need to reverse the sense of the op
            if (pop)
                *pop = reverseRelation(e.op);
        }
        return result;
    }
    /*
     * https://issues.dlang.org/show_bug.cgi?id=16657
     * at this point, no matching opEquals was found for structs,
     * so we should not follow the alias this comparison code.
     */
    if ((e.op == EXP.equal || e.op == EXP.notEqual) && ad1 == ad2)
        return null;
    Expression result = checkAliasThisForLhs(ad1, sc, e);
    return result ? result : checkAliasThisForRhs(isAggregate(e.e2.type), sc, e);
}

/***********************************
 * Utility to build a function call out of this reference and argument.
 */
Expression build_overload(const ref Loc loc, Scope* sc, Expression ethis, Expression earg, Dsymbol d)
{
    assert(d);
    Expression e;
    Declaration decl = d.isDeclaration();
    if (decl)
        e = new DotVarExp(loc, ethis, decl, false);
    else
        e = new DotIdExp(loc, ethis, d.ident);
    e = new CallExp(loc, e, earg);
    e = e.expressionSemantic(sc);
    return e;
}

/***************************************
 * Search for function funcid in aggregate ad.
 */
Dsymbol search_function(ScopeDsymbol ad, Identifier funcid)
{
    Dsymbol s = ad.search(Loc.initial, funcid);
    if (s)
    {
        //printf("search_function: s = '%s'\n", s.kind());
        Dsymbol s2 = s.toAlias();
        //printf("search_function: s2 = '%s'\n", s2.kind());
        FuncDeclaration fd = s2.isFuncDeclaration();
        if (fd && fd.type.ty == Tfunction)
            return fd;
        TemplateDeclaration td = s2.isTemplateDeclaration();
        if (td)
            return td;
    }
    return null;
}

/**************************************
 * Figure out what is being foreach'd over by looking at the ForeachAggregate.
 * Params:
 *      sc = context
 *      isForeach = true for foreach, false for foreach_reverse
 *      feaggr = ForeachAggregate
 *      sapply = set to function opApply/opApplyReverse, or delegate, or null.
 *               Overload resolution is not done.
 * Returns:
 *      true if successfully figured it out; feaggr updated with semantic analysis.
 *      false for failed, which is an error.
 */
bool inferForeachAggregate(Scope* sc, bool isForeach, ref Expression feaggr, out Dsymbol sapply)
{
    //printf("inferForeachAggregate(%s)\n", feaggr.toChars());
    bool sliced;
    Type att = null;
    auto aggr = feaggr;
    while (1)
    {
        aggr = aggr.expressionSemantic(sc);
        aggr = resolveProperties(sc, aggr);
        aggr = aggr.optimize(WANTvalue);
        if (!aggr.type || aggr.op == EXP.error)
            return false;
        Type tab = aggr.type.toBasetype();
        switch (tab.ty)
        {
        case Tarray:            // https://dlang.org/spec/statement.html#foreach_over_arrays
        case Tsarray:           // https://dlang.org/spec/statement.html#foreach_over_arrays
        case Ttuple:            // https://dlang.org/spec/statement.html#foreach_over_tuples
        case Taarray:           // https://dlang.org/spec/statement.html#foreach_over_associative_arrays
            break;

        case Tclass:
        case Tstruct:
        {
            AggregateDeclaration ad = (tab.ty == Tclass) ? tab.isTypeClass().sym
                                                         : tab.isTypeStruct().sym;
            if (!sliced)
            {
                sapply = search_function(ad, isForeach ? Id.apply : Id.applyReverse);
                if (sapply)
                {
                    // https://dlang.org/spec/statement.html#foreach_over_struct_and_classes
                    // opApply aggregate
                    break;
                }
                if (feaggr.op != EXP.type)
                {
                    /* See if rewriting `aggr` to `aggr[]` will work
                     */
                    Expression rinit = new ArrayExp(aggr.loc, feaggr);
                    rinit = rinit.trySemantic(sc);
                    if (rinit) // if it worked
                    {
                        aggr = rinit;
                        sliced = true;  // only try it once
                        continue;
                    }
                }
            }
            if (ad.search(Loc.initial, isForeach ? Id.Ffront : Id.Fback))
            {
                // https://dlang.org/spec/statement.html#foreach-with-ranges
                // range aggregate
                break;
            }
            if (ad.aliasthis)
            {
                if (isRecursiveAliasThis(att, tab))     // error, circular alias this
                    return false;
                aggr = resolveAliasThis(sc, aggr);
                continue;
            }
            return false;
        }

        case Tdelegate:        // https://dlang.org/spec/statement.html#foreach_over_delegates
            if (auto de = aggr.isDelegateExp())
            {
                sapply = de.func;
            }
            break;

        case Terror:
            break;

        default:
            return false;
        }
        feaggr = aggr;
        return true;
    }
    assert(0);
}

/*****************************************
 * Given array of foreach parameters and an aggregate type,
 * find best opApply overload,
 * if any of the parameter types are missing, attempt to infer
 * them from the aggregate type.
 * Params:
 *      fes = the foreach statement
 *      sc = context
 *      sapply = null or opApply or delegate
 * Returns:
 *      false for errors
 */
bool inferApplyArgTypes(ForeachStatement fes, Scope* sc, ref Dsymbol sapply)
{
    if (!fes.parameters || !fes.parameters.dim)
        return false;
    if (sapply) // prefer opApply
    {
        foreach (Parameter p; *fes.parameters)
        {
            if (p.type)
            {
                p.type = p.type.typeSemantic(fes.loc, sc);
                p.type = p.type.addStorageClass(p.storageClass);
            }
        }

        // Determine ethis for sapply
        Expression ethis;
        Type tab = fes.aggr.type.toBasetype();
        if (tab.ty == Tclass || tab.ty == Tstruct)
            ethis = fes.aggr;
        else
        {
            assert(tab.ty == Tdelegate && fes.aggr.op == EXP.delegate_);
            ethis = fes.aggr.isDelegateExp().e1;
        }

        /* Look for like an
         *  int opApply(int delegate(ref Type [, ...]) dg);
         * overload
         */
        if (FuncDeclaration fd = sapply.isFuncDeclaration())
        {
            auto fdapply = findBestOpApplyMatch(ethis, fd, fes.parameters);
            if (fdapply)
            {
                // Fill in any missing types on foreach parameters[]
                matchParamsToOpApply(fdapply.type.isTypeFunction(), fes.parameters, true);
                sapply = fdapply;
                return true;
            }
            return false;
        }
        return sapply !is null;
    }

    Parameter p = (*fes.parameters)[0];
    Type taggr = fes.aggr.type;
    assert(taggr);
    Type tab = taggr.toBasetype();
    switch (tab.ty)
    {
    case Tarray:
    case Tsarray:
    case Ttuple:
        if (fes.parameters.dim == 2)
        {
            if (!p.type)
            {
                p.type = Type.tsize_t; // key type
                p.type = p.type.addStorageClass(p.storageClass);
            }
            p = (*fes.parameters)[1];
        }
        if (!p.type && tab.ty != Ttuple)
        {
            p.type = tab.nextOf(); // value type
            p.type = p.type.addStorageClass(p.storageClass);
        }
        break;

    case Taarray:
        {
            TypeAArray taa = tab.isTypeAArray();
            if (fes.parameters.dim == 2)
            {
                if (!p.type)
                {
                    p.type = taa.index; // key type
                    p.type = p.type.addStorageClass(p.storageClass);
                    if (p.storageClass & STC.ref_) // key must not be mutated via ref
                        p.type = p.type.addMod(MODFlags.const_);
                }
                p = (*fes.parameters)[1];
            }
            if (!p.type)
            {
                p.type = taa.next; // value type
                p.type = p.type.addStorageClass(p.storageClass);
            }
            break;
        }

    case Tclass:
    case Tstruct:
    {
        AggregateDeclaration ad = (tab.ty == Tclass) ? tab.isTypeClass().sym
                                                     : tab.isTypeStruct().sym;
        if (fes.parameters.dim == 1)
        {
            if (!p.type)
            {
                /* Look for a front() or back() overload
                 */
                Identifier id = (fes.op == TOK.foreach_) ? Id.Ffront : Id.Fback;
                Dsymbol s = ad.search(Loc.initial, id);
                FuncDeclaration fd = s ? s.isFuncDeclaration() : null;
                if (fd)
                {
                    // Resolve inout qualifier of front type
                    p.type = fd.type.nextOf();
                    if (p.type)
                    {
                        p.type = p.type.substWildTo(tab.mod);
                        p.type = p.type.addStorageClass(p.storageClass);
                    }
                }
                else if (s && s.isTemplateDeclaration())
                {
                }
                else if (s && s.isDeclaration())
                    p.type = s.isDeclaration().type;
                else
                    break;
            }
            break;
        }
        break;
    }

    case Tdelegate:
    {
        auto td = tab.isTypeDelegate();
        if (!matchParamsToOpApply(td.next.isTypeFunction(), fes.parameters, true))
            return false;
        break;
    }

    default:
        break; // ignore error, caught later
    }
    return true;
}

/*********************************************
 * Find best overload match on fstart given ethis and parameters[].
 * Params:
 *      ethis = expression to use for `this`
 *      fstart = opApply or foreach delegate
 *      parameters = ForeachTypeList (i.e. foreach parameters)
 * Returns:
 *      best match if there is one, null if error
 */
private FuncDeclaration findBestOpApplyMatch(Expression ethis, FuncDeclaration fstart, Parameters* parameters)
{
    MOD mod = ethis.type.mod;
    MATCH match = MATCH.nomatch;
    FuncDeclaration fd_best;
    FuncDeclaration fd_ambig;

    overloadApply(fstart, (Dsymbol s)
    {
        auto f = s.isFuncDeclaration();
        if (!f)
            return 0;           // continue
        auto tf = f.type.isTypeFunction();
        MATCH m = MATCH.exact;
        if (f.isThis())
        {
            if (!MODimplicitConv(mod, tf.mod))
                m = MATCH.nomatch;
            else if (mod != tf.mod)
                m = MATCH.constant;
        }
        if (!matchParamsToOpApply(tf, parameters, false))
            m = MATCH.nomatch;
        if (m > match)
        {
            fd_best = f;
            fd_ambig = null;
            match = m;
        }
        else if (m == match && m > MATCH.nomatch)
        {
            assert(fd_best);
            auto bestTf = fd_best.type.isTypeFunction();
            assert(bestTf);

            // Found another overload with different attributes?
            // e.g. @system vs. @safe opApply
            bool ambig = tf.attributesEqual(bestTf);

            // opApplies with identical attributes could still accept
            // different function bodies as delegate
            // => different parameters or attributes
            if (ambig)
            {
                // Fetch the delegates that receive the function body
                auto tfBody = tf.parameterList[0].type.isTypeDelegate().next;
                assert(tfBody);

                auto bestBody = bestTf.parameterList[0].type.isTypeDelegate().next;
                assert(bestBody);

                // Ignore covariant matches, as later on it can be redone
                // after the opApply delegate has its attributes inferred.
                ambig = !(tfBody.covariant(bestBody) == Covariant.yes || bestBody.covariant(tfBody) == Covariant.yes);
            }

            if (ambig)
                fd_ambig = f;                           // not covariant, so ambiguous
        }
        return 0;               // continue
    });

    if (fd_ambig)
    {
        .error(ethis.loc, "`%s.%s` matches more than one declaration:\n`%s`:     `%s`\nand:\n`%s`:     `%s`",
            ethis.toChars(), fstart.ident.toChars(),
            fd_best.loc.toChars(), fd_best.type.toChars(),
            fd_ambig.loc.toChars(), fd_ambig.type.toChars());
        return null;
    }

    return fd_best;
}

/******************************
 * Determine if foreach parameters match opApply parameters.
 * Infer missing foreach parameter types from type of opApply delegate.
 * Params:
 *      tf = type of opApply or delegate
 *      parameters = foreach parameters
 *      infer = infer missing parameter types
 * Returns:
 *      true for match for this function
 *      false for no match for this function
 */
private bool matchParamsToOpApply(TypeFunction tf, Parameters* parameters, bool infer)
{
    enum nomatch = false;

    /* opApply/delegate has exactly one parameter, and that parameter
     * is a delegate that looks like:
     *     int opApply(int delegate(ref Type [, ...]) dg);
     */
    if (tf.parameterList.length != 1)
        return nomatch;

    /* Get the type of opApply's dg parameter
     */
    Parameter p0 = tf.parameterList[0];
    auto de = p0.type.isTypeDelegate();
    if (!de)
        return nomatch;
    TypeFunction tdg = de.next.isTypeFunction();

    /* We now have tdg, the type of the delegate.
     * tdg's parameters must match that of the foreach arglist (i.e. parameters).
     * Fill in missing types in parameters.
     */
    const nparams = tdg.parameterList.length;
    if (nparams == 0 || nparams != parameters.dim || tdg.parameterList.varargs != VarArg.none)
        return nomatch; // parameter mismatch

    foreach (u, p; *parameters)
    {
        Parameter param = tdg.parameterList[u];
        if (p.type)
        {
            if (!p.type.equals(param.type))
                return nomatch;
        }
        else if (infer)
        {
            p.type = param.type;
            p.type = p.type.addStorageClass(p.storageClass);
        }
    }
    return true;
}

/**
 * Reverse relational operator, eg >= becomes <=
 * Note this is not negation.
 * Params:
 *      op = comparison operator to reverse
 * Returns:
 *      reverse of op
 */
private EXP reverseRelation(EXP op) pure
{
    switch (op)
    {
        case EXP.greaterOrEqual:  op = EXP.lessOrEqual;    break;
        case EXP.greaterThan:     op = EXP.lessThan;       break;
        case EXP.lessOrEqual:     op = EXP.greaterOrEqual; break;
        case EXP.lessThan:        op = EXP.greaterThan;    break;
        default:                  break;
    }
    return op;
}<|MERGE_RESOLUTION|>--- conflicted
+++ resolved
@@ -856,27 +856,12 @@
                      * one of the members, hence the `ad1.fields.dim == 2 && ad1.vthis`
                      * condition.
                      */
-<<<<<<< HEAD
-                    if (e.op != EXP.assign || e.e1.op == EXP.type)
-                        return result;
-
-                    if (ad1.fields.dim == 1 || (ad1.fields.dim == 2 && ad1.vthis))
-                    {
-                        auto var = ad1.aliasthis.sym.isVarDeclaration();
-                        if (var && var.type == ad1.fields[0].type)
-                            return result;
-
-                        auto func = ad1.aliasthis.sym.isFuncDeclaration();
-                        auto tf = func.type.isTypeFunction();
-                        if (tf.isref && ad1.fields[0].type == tf.next)
-                            return result;
-=======
                     if (result.op != EXP.assign)
-                        return;     // i.e: Rewrote `e1 = e2` -> `e1(e2)`
+                        return result;     // i.e: Rewrote `e1 = e2` -> `e1(e2)`
 
                     auto ae = result.isAssignExp();
                     if (ae.e1.op != EXP.dotVariable)
-                        return;     // i.e: Rewrote `e1 = e2` -> `e1() = e2`
+                        return result;     // i.e: Rewrote `e1 = e2` -> `e1() = e2`
 
                     auto dve = ae.e1.isDotVarExp();
                     if (auto ad = dve.var.isMember2())
@@ -886,9 +871,8 @@
                         if (ad.fields.dim == 1 || (ad.fields.dim == 2 && ad.vthis))
                         {
                             if (dve.var == ad.aliasthis.sym)
-                                return;
+                                return result;
                         }
->>>>>>> 53695a6f
                     }
                     tempResult = result;
                 }
