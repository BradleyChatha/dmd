/**
 * Contains main program entry point and support routines.
 *
 * Copyright: Copyright Digital Mars 2000 - 2010.
 * License:   <a href="http://www.boost.org/LICENSE_1_0.txt">Boost License 1.0</a>.
 * Authors:   Walter Bright, Sean Kelly
 */

/*          Copyright Digital Mars 2000 - 2010.
 * Distributed under the Boost Software License, Version 1.0.
 *    (See accompanying file LICENSE_1_0.txt or copy at
 *          http://www.boost.org/LICENSE_1_0.txt)
 */
module rt.dmain2;

private
{
    import rt.memory;
    import rt.util.console;
    import rt.util.string;
    import core.stdc.stddef;
    import core.stdc.stdlib;
    import core.stdc.string;
    import core.stdc.stdio;   // for printf()
}

version (Windows)
{
    private import core.stdc.wchar_;

    extern (Windows) alias int function() FARPROC;
    extern (Windows) FARPROC    GetProcAddress(void*, in char*);
    extern (Windows) void*      LoadLibraryA(in char*);
    extern (Windows) int        FreeLibrary(void*);
    extern (Windows) void*      LocalFree(void*);
    extern (Windows) wchar_t*   GetCommandLineW();
    extern (Windows) wchar_t**  CommandLineToArgvW(wchar_t*, int*);
    extern (Windows) export int WideCharToMultiByte(uint, uint, wchar_t*, int, char*, int, char*, int);
    pragma(lib, "shell32.lib"); // needed for CommandLineToArgvW
}

version (all)
{
    extern (C) Throwable.TraceInfo _d_traceContext(void* ptr = null);

    extern (C) void _d_createTrace(Object *o)
    {
        auto t = cast(Throwable) o;

        if (t !is null && t.info is null &&
            cast(byte*) t !is t.classinfo.init.ptr)
        {
            t.info = _d_traceContext();
        }
    }
}

version (FreeBSD)
{
    import core.stdc.fenv;
}

extern (C) void _STI_monitor_staticctor();
extern (C) void _STD_monitor_staticdtor();
extern (C) void _STI_critical_init();
extern (C) void _STD_critical_term();
extern (C) void gc_init();
extern (C) void gc_term();
extern (C) void _minit();
extern (C) void _moduleCtor();
extern (C) void _moduleDtor();
extern (C) void thread_joinAll();

version (OSX)
{
    // The bottom of the stack
    extern (C) __gshared void* __osx_stack_end = cast(void*)0xC0000000;
}

/***********************************
 * These are a temporary means of providing a GC hook for DLL use.  They may be
 * replaced with some other similar functionality later.
 */
extern (C)
{
    void* gc_getProxy();
    void  gc_setProxy(void* p);
    void  gc_clrProxy();

    alias void* function()      gcGetFn;
    alias void  function(void*) gcSetFn;
    alias void  function()      gcClrFn;
}

extern (C) void* rt_loadLibrary(in char[] name)
{
    version (Windows)
    {
        // Load a DLL at runtime
        char[260] temp = void;
        temp[0 .. name.length] = name[];
        temp[name.length] = cast(char) 0;
        // BUG: LoadLibraryA() call calls rt_init(), which fails if proxy is not set!
        void* ptr = LoadLibraryA(temp.ptr);
        if (ptr is null)
            return ptr;
        gcSetFn gcSet = cast(gcSetFn) GetProcAddress(ptr, "gc_setProxy");
        if (gcSet !is null)
        {   // BUG: Set proxy, but too late
            gcSet(gc_getProxy());
        }
        return ptr;

    }
    else version (Posix)
    {
        throw new Exception("rt_loadLibrary not yet implemented on Posix.");
    }
}

extern (C) bool rt_unloadLibrary(void* ptr)
{
    version (Windows)
    {
        gcClrFn gcClr  = cast(gcClrFn) GetProcAddress(ptr, "gc_clrProxy");
        if (gcClr !is null)
            gcClr();
        return FreeLibrary(ptr) != 0;
    }
    else version (Posix)
    {
        throw new Exception("rt_unloadLibrary not yet implemented on Posix.");
    }
}

/***********************************
 * These functions must be defined for any D program linked
 * against this library.
 */
extern (C) void onAssertError(string file, size_t line);
extern (C) void onAssertErrorMsg(string file, size_t line, string msg);
extern (C) void onUnittestErrorMsg(string file, size_t line, string msg);
extern (C) void onRangeError(string file, size_t line);
extern (C) void onHiddenFuncError(Object o);
extern (C) void onSwitchError(string file, size_t line);
extern (C) bool runModuleUnitTests();

// this function is called from the utf module
//extern (C) void onUnicodeError(string msg, size_t idx);

/***********************************
 * These are internal callbacks for various language errors.
 */

extern (C)
{
    // Use ModuleInfo to get file name for "m" versions

    void _d_assertm(ModuleInfo* m, uint line)
    {
        onAssertError(m.name, line);
    }

    void _d_assert_msg(string msg, string file, uint line)
    {
        onAssertErrorMsg(file, line, msg);
    }

    void _d_assert(string file, uint line)
    {
        onAssertError(file, line);
    }

    void _d_unittestm(ModuleInfo* m, uint line)
    {
        _d_unittest(m.name, line);
    }

    void _d_unittest_msg(string msg, string file, uint line)
    {
        onUnittestErrorMsg(file, line, msg);
    }

    void _d_unittest(string file, uint line)
    {
        _d_unittest_msg("unittest failure", file, line);
    }

    void _d_array_bounds(ModuleInfo* m, uint line)
    {
        onRangeError(m.name, line);
    }

    void _d_switch_error(ModuleInfo* m, uint line)
    {
        onSwitchError(m.name, line);
    }

}

extern (C) void _d_hidden_func()
{
    Object o;
    version(X86)
        asm
        {
            mov o, EAX;
        }
    else version(X86_64)
        asm
        {
            mov o, RDI;
        }
    else
        static assert(0, "unknown os");

    onHiddenFuncError(o);
}

shared bool _d_isHalting = false;

extern (C) bool rt_isHalting()
{
    return _d_isHalting;
}

__gshared string[] _d_args = null;

extern (C) string[] rt_args()
{
    return _d_args;
}

// This variable is only ever set by a debugger on initialization so it should
// be fine to leave it as __gshared.
extern (C) __gshared bool rt_trapExceptions = true;

void _d_criticalInit()
{
    version (Posix)
    {
        _STI_monitor_staticctor();
        _STI_critical_init();
    }
}

alias void delegate(Throwable) ExceptionHandler;

extern (C) bool rt_init(ExceptionHandler dg = null)
{
    _d_criticalInit();

    try
    {
        gc_init();
        initStaticDataGC();
        version (Windows)
            _minit();
        _moduleCtor();
        _moduleTlsCtor();
        runModuleUnitTests();
        return true;
    }
    catch (Throwable e)
    {
        if (dg)
            dg(e);
        else
            throw e;    // rethrow, don't silently ignore error
    }
    _d_criticalTerm();
    return false;
}

void _d_criticalTerm()
{
    version (Posix)
    {
        _STD_critical_term();
        _STD_monitor_staticdtor();
    }
}

extern (C) bool rt_term(ExceptionHandler dg = null)
{
    try
    {
        _moduleTlsDtor();
        thread_joinAll();
        _d_isHalting = true;
        _moduleDtor();
        gc_term();
        return true;
    }
    catch (Throwable e)
    {
        if (dg)
            dg(e);
    }
    finally
    {
        _d_criticalTerm();
    }
    return false;
}

/***********************************
 * The D main() function supplied by the user's program
 */
int main(char[][] args);

/***********************************
 * Substitutes for the C main() function.
 * It's purpose is to wrap the call to the D main()
 * function and catch any unhandled exceptions.
 */

extern (C) int main(int argc, char** argv)
{
    char[][] args;
    int result;

    version (OSX)
    {   /* OSX does not provide a way to get at the top of the
         * stack, except for the magic value 0xC0000000.
         * But as far as the gc is concerned, argv is at the top
         * of the main thread's stack, so save the address of that.
         */
        __osx_stack_end = cast(void*)&argv;
    }

    version (FreeBSD) version (D_InlineAsm_X86)
    {
        /*
         * FreeBSD/i386 sets the FPU precision mode to 53 bit double.
         * Make it 64 bit extended.
         */
        ushort fpucw;
        asm
        {
            fstsw   fpucw;
            or      fpucw, 0b11_00_111111; // 11: use 64 bit extended-precision
                                           // 111111: mask all FP exceptions
            fldcw   fpucw;
        }
    }

    version (Posix)
    {
        _STI_monitor_staticctor();
        _STI_critical_init();
    }

    version (Windows)
    {
        wchar_t*  wcbuf = GetCommandLineW();
        size_t    wclen = wcslen(wcbuf);
        int       wargc = 0;
        wchar_t** wargs = CommandLineToArgvW(wcbuf, &wargc);
        assert(wargc == argc);

        char*     cargp = null;
        size_t    cargl = WideCharToMultiByte(65001, 0, wcbuf, wclen, null, 0, null, 0);

        cargp = cast(char*) alloca(cargl);
        args  = ((cast(char[]*) alloca(wargc * (char[]).sizeof)))[0 .. wargc];

        for (size_t i = 0, p = 0; i < wargc; i++)
        {
            int wlen = wcslen(wargs[i]);
            int clen = WideCharToMultiByte(65001, 0, &wargs[i][0], wlen, null, 0, null, 0);
            args[i]  = cargp[p .. p+clen];
            p += clen; assert(p <= cargl);
            WideCharToMultiByte(65001, 0, &wargs[i][0], wlen, &args[i][0], clen, null, 0);
        }
        LocalFree(wargs);
        wargs = null;
        wargc = 0;
    }
    else version (Posix)
    {
        char[]* am = cast(char[]*) malloc(argc * (char[]).sizeof);
        scope(exit) free(am);

        for (size_t i = 0; i < argc; i++)
        {
            auto len = strlen(argv[i]);
            am[i] = argv[i][0 .. len];
        }
        args = am[0 .. argc];
    }
    _d_args = cast(string[]) args;

    bool trapExceptions = rt_trapExceptions;

    void tryExec(scope void delegate() dg)
    {
        void printLocLine(Throwable t)
        {
            if (t.file)
            {
               console(t.classinfo.name)("@")(t.file)("(")(t.line)(")");
            }
            else
            {
                console(t.classinfo.name);
            }
            console("\n");
        }

        void printMsgLine(Throwable t)
        {
            if (t.file)
            {
               console(t.classinfo.name)("@")(t.file)("(")(t.line)(")");
            }
            else
            {
                console(t.classinfo.name);
            }
            if (t.msg)
            {
                console(": ")(t.msg);
            }
            console("\n");
        }

        void printInfoBlock(Throwable t)
        {
            if (t.info)
            {
                console("----------------\n");
                foreach (i; t.info)
                    console(i)("\n");
                console("----------------\n");
            }
        }

        void print(Throwable t)
        {
            Throwable firstWithBypass = null;

            for (; t; t = t.next)
            {
                printMsgLine(t);
                printInfoBlock(t);
                auto e = cast(Error) t;
                if (e && e.bypassedException)
                {
                    console("Bypasses ");
                    printLocLine(e.bypassedException);
                    if (firstWithBypass is null)
                        firstWithBypass = t;
                }
            }
            if (firstWithBypass is null)
                return;
            console("=== Bypassed ===\n");
            for (t = firstWithBypass; t; t = t.next)
            {
                auto e = cast(Error) t;
                if (e && e.bypassedException)
                    print(e.bypassedException);
            }
        }

        if (trapExceptions)
        {
            try
            {
                dg();
            }
            catch (Throwable t)
            {
<<<<<<< HEAD
                /+
                while (e)
                {
                    if (e.file)
                    {
                        // fprintf(stderr, "%.*s(%u): %.*s\n", e.file, e.line, e.msg);
                        console (e.classinfo.name)("@")(e.file)("(")(e.line)("): ")(e.msg)("\n");
                    }
                    else
                    {
                        // fprintf(stderr, "%.*s\n", e.toString());
                        console (e.toString)("\n");
                    }
                    if (e.info)
                    {
                        console ("----------------\n");
                        foreach (t; e.info)
                            console (t)("\n");
                    }
                    if (e.next)
                        console ("\n");
                    e = e.next;
                }
                +/
                console (e.toString())("\n");
=======
                print(t);
>>>>>>> eb8246c0
                result = EXIT_FAILURE;
            }
        }
        else
        {
            dg();
        }
    }

    // NOTE: The lifetime of a process is much like the lifetime of an object:
    //       it is initialized, then used, then destroyed.  If initialization
    //       fails, the successive two steps are never reached.  However, if
    //       initialization succeeds, then cleanup will occur even if the use
    //       step fails in some way.  Here, the use phase consists of running
    //       the user's main function.  If main terminates with an exception,
    //       the exception is handled and then cleanup begins.  An exception
    //       thrown during cleanup, however, will abort the cleanup process.

    void runMain()
    {
        result = main(args);
    }

    void runAll()
    {
        gc_init();
        initStaticDataGC();
        version (Windows)
            _minit();
        _moduleCtor();
        _moduleTlsCtor();
        if (runModuleUnitTests())
            tryExec(&runMain);
        else
            result = EXIT_FAILURE;
        _moduleTlsDtor();
        thread_joinAll();
        _d_isHalting = true;
        _moduleDtor();
        gc_term();
    }

    tryExec(&runAll);

    version (Posix)
    {
        _STD_critical_term();
        _STD_monitor_staticdtor();
    }
    return result;
}<|MERGE_RESOLUTION|>--- conflicted
+++ resolved
@@ -472,35 +472,7 @@
             }
             catch (Throwable t)
             {
-<<<<<<< HEAD
-                /+
-                while (e)
-                {
-                    if (e.file)
-                    {
-                        // fprintf(stderr, "%.*s(%u): %.*s\n", e.file, e.line, e.msg);
-                        console (e.classinfo.name)("@")(e.file)("(")(e.line)("): ")(e.msg)("\n");
-                    }
-                    else
-                    {
-                        // fprintf(stderr, "%.*s\n", e.toString());
-                        console (e.toString)("\n");
-                    }
-                    if (e.info)
-                    {
-                        console ("----------------\n");
-                        foreach (t; e.info)
-                            console (t)("\n");
-                    }
-                    if (e.next)
-                        console ("\n");
-                    e = e.next;
-                }
-                +/
-                console (e.toString())("\n");
-=======
                 print(t);
->>>>>>> eb8246c0
                 result = EXIT_FAILURE;
             }
         }
