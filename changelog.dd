--- conflicted
+++ resolved
@@ -1,6 +1,5 @@
 Ddoc
 
-<<<<<<< HEAD
 $(COMMENT Pending changelog for 2.069. This will get copied to dlang.org and
     cleared when master gets merged into stable prior to 2.069.
 )
@@ -20,16 +19,6 @@
     )
 )
 
-=======
-$(COMMENT Pending changelog for 2.068.2.
-)
-
-$(BUGSTITLE Compiler Changes,
-$(LI The fix for $(BUGZILLA 14708) was reverted: destructor for temporary not called during stack unwinding, see $(DMDPR 5110).)
-)
-
-$(BUGSTITLE Compiler Changes,
->>>>>>> ef854c32
 )
 
 Macros:
@@ -40,14 +29,12 @@
     RELATIVE_LINK2=<a href="#$1">$+</a>
     LNAME2=<a class="anchor" title="Permalink to this section" id="$1" href="#$1">$+</a>
 
-<<<<<<< HEAD
     STDMODREF = <a href="phobos/std_$1.html">$2</a>
     XREF = <a href="phobos/std_$1.html#$2">$2</a>
     CXREF = <a href="phobos/core_$1.html#$2">$2</a>
-=======
+
     BUGZILLA = <a href="https://issues.dlang.org/show_bug.cgi?id=$0">Bugzilla $0</a>
     PULL_REQUEST = $(LINK2 https://github.com/D-Programming-Language/$1/pull/$2, $1#$2)
     DMDPR = $(PULL_REQUEST dmd,$1)
 
-    BOOKTABLE = <table><caption>$1</caption>$+</table>
->>>>>>> ef854c32
+    BOOKTABLE = <table><caption>$1</caption>$+</table>