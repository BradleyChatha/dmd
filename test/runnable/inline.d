
import core.stdc.stdio;

// Test function inlining

debug = NRVO;

/************************************/

int foo(int i)
{
    return i;
}

int bar()
{
    return foo(3) + 4;
}

void test1()
{
    printf("%d\n", bar());
    assert(bar() == 7);
}


/************************************/

struct Foo2
{
    int a,b,c,e,f,g;
}


int foo2(Foo2 f)
{
    f.b += 73;
    return f.b;
}

int bar2()
{
    Foo2 gg;

    gg.b = 6;
    return foo2(gg) + 4;
}

void test2()
{
    printf("%d\n", bar2());
    assert(bar2() == 83);
}


/************************************/

struct Foo3
{
    int bar() { return y + 3; }
    int y = 4;
}

void test3()
{
    Foo3 f;

    assert(f.bar() == 7);
}


/************************************/

void func(void function () v)
{
}

void test4()
{
   static void f1() { }

   func(&f1);
   //func(f1);
}


/************************************/

void foo5(ubyte[16] array)
{
    bar5(array.ptr);
}

void bar5(ubyte *array)
{
}

void abc5(ubyte[16] array)
{
    foo5(array);
}

void test5()
{
}

/************************************/

struct Struct
{
    real foo()
    {
        return 0;
    }

    void bar(out Struct Q)
    {
        if (foo() < 0)
            Q = this;
    }
}

void test6()
{
}

/************************************/

struct S7(T)
{
    immutable(T)[] s;
}

T foo7(T)(T t)
{
    enum S7!(T)[] i = [{"hello"},{"world"}];
    auto x = i[0].s;
    return t;
}

void test7()
{
    auto x = foo7('c');
}

/************************************/

// 10833
string fun10833(T...)()
{
    foreach (v ; T)
        return v;
    assert(0);
}

void test10833()
{
    auto a = fun10833!("bar")();
}

/************************************/
// Bugzilla 4825

int a8() {
    int r;
    return r;
}

int b8() {
    return a8();
}

void test8() {
    void d() {
        auto e = b8();
    }
    static const int f = b8();
}

/************************************/
// 4841

auto fun4841a()
{
    int i = 42;
    struct Result
    {
        this(int u) {}
        auto bar()
        {
            // refer context of fun4841a
            return i;
        }
    }
    return Result();
}
void test4841a()
{
    auto t = fun4841a();
    auto x = t.bar();
    assert(x == 42);
}

auto fun4841b()
{
    int i = 40;
    auto foo()  // hasNestedFrameRefs() == false
    {
        //
        struct Result
        {
            this(int u) {}
            auto bar()
            {
                // refer context of fun4841b
                return i + 2;
            }
        }
        return Result();
    }
    return foo();
}
void test4841b()
{
    auto t = fun4841b();
    assert(cast(void*)t.tupleof[$-1] !is null);     // Result to fun4841b
    auto x = t.bar();
    assert(x == 42);
}

auto fun4841c()
{
    int i = 40;
    auto foo()  // hasNestedFrameRefs() == true
    {
        int g = 2;
        struct Result
        {
            this(int u) {}
            auto bar()
            {
                // refer context of fun4841c and foo
                return i + g;
            }
        }
        return Result();
    }
    return foo();
}
void test4841c()
{
    auto t = fun4841c();
    assert(  cast(void*)t.tupleof[$-1] !is null);   // Result to foo
    assert(*cast(void**)t.tupleof[$-1] !is null);   // foo to fun4841c
    auto x = t.bar();
    assert(x == 42);
}

void test4841()
{
    test4841a();
    test4841b();
    test4841c();
}

/************************************/
// 7261

struct AbstractTask
{
    ubyte taskStatus;
}

struct Task
{
    AbstractTask base;
    alias base this;

    void opAssign(Task rhs)
    {
    }

    ~this()
    {
        if (taskStatus != 3) { }
    }
}

/************************************/
// 9356

void test9356()
{
    static inout(char)[] bar (inout(char)[] a)
    {
        return a;
    }

    string result;
    result ~= bar("abc");
    assert(result == "abc");
}

/************************************/
// 12079

void test12079()
{
    string[string][string] foo;

    foo.get("bar", null).get("baz", null);
}

/************************************/
// 12243

char f12243() { return 'a'; }

void test12243()
{
    string s;
    s ~= f12243();
}

/************************************/
// 11201

struct Foo11201
{
    int a;
    float b;

    Foo11201 func()() const { return this; }
}

auto f11201()(Foo11201 a) { return a; }

void test11201()
{
    auto a = Foo11201(0, 1);

    assert(f11201(a.func!()()) == a);
}

/************************************/
// 11223

struct Tuple11223(T...)
{
    T values;

    void opAssign(Tuple11223 rhs)
    {
        if (0)
            values = rhs.values;
        else
            assert(1);
    }
}

void test11223()
{
    Tuple11223!string tmp;
    tmp = Tuple11223!string();
}

/************************************/


void foo3918()
{
    import core.stdc.stdlib : alloca;
    void[] mem = alloca(1024)[0..1024];
}

void test3918()
{
    foreach(i; 0 .. 10_000_000)
    {
        foo3918();
    }
}

/************************************/
// 11314

struct Tuple11314(T...)
{
    T values;

    void opAssign(typeof(this) rhs)
    {
        if (0)
            values[] = rhs.values[];
        else
            assert(1);
    }
}

struct S11314 {}

void test11314()
{
    Tuple11314!S11314 t;
    t = Tuple11314!S11314(S11314.init);
}

/************************************/
// 11224

S11224* ptr11224;

struct S11224
{
    this(int)
    {
        ptr11224 = &this;
        /*printf("ctor &this = %p\n", &this);*/
    }
    this(this)
    {
        /*printf("cpctor &this = %p\n", &this);*/
    }
    int num;
}
S11224 foo11224()
{
    S11224 s = S11224(1);
    //printf("foo  &this = %p\n", &s);
    assert(ptr11224 is &s);
    return s;
}
void test11224()
{
    auto s = foo11224();
    //printf("main &this = %p\n", &s);
    assert(ptr11224 is &s);
}

/************************************/
// 11322

bool b11322;
uint n11322;

ref uint fun11322()
{
    if (b11322)
        return n11322;
    else
        return n11322;
}

void test11322()
{
    fun11322()++;
    assert(n11322 == 1);
    fun11322() *= 5;
    assert(n11322 == 5);
}

/************************************/
// 11394

debug(NRVO) static void* p11394a, p11394b, p11394c;

static int[5] make11394(in int x) pure
{
    typeof(return) a;
    a[0] = x;
    a[1] = x + 1;
    a[2] = x + 2;
    a[3] = x + 3;
    a[4] = x + 4;
    debug(NRVO) p11394a = cast(void*)a.ptr;
    return a;
}

struct Bar11394
{
    immutable int[5] arr;

    this(int x)
    {
        this.arr = make11394(x);    // NRVO should work
        debug(NRVO) p11394b = cast(void*)this.arr.ptr;
    }
}

void test11394()
{
    auto b = Bar11394(5);
    debug(NRVO) p11394c = cast(void*)b.arr.ptr;
  //debug(NRVO) printf("p1 = %p\np2 = %p\np3 = %p\n", p11394a, p11394b, p11394c);
    debug(NRVO) assert(p11394a == p11394b);
    debug(NRVO) assert(p11394b == p11394c);
}

/**********************************/
// 12080

class TZ12080 {}

struct ST12080
{
    ST12080 opBinary()() const pure nothrow
    {
        auto retval = ST12080();
        return retval;  // NRVO
    }

    long  _stdTime;
    immutable TZ12080 _timezone;
}

class Foo12080
{

    ST12080 bar;
    bool quux;

    public ST12080 sysTime()
    out {}
    body
    {
        if (quux)
            return ST12080();

        return bar.opBinary();
        // returned value is set to __result
        // --> Inliner wrongly created the second DeclarationExp for __result.
    }
}

/**********************************/
// 13503

void f13503a(string[] s...)
{
    assert(s[0] == "Cheese");
}

auto f13503b(string arg)
{
    string result = arg;
    return result;
}

string f13503c(string arg)
{
    string result = arg;
    return result;
}

void test13503()
{
    f13503a(f13503b("Cheese"));
    f13503a(f13503c("Cheese"));
}

/**********************************/
// 14267

// EXTRA_SOURCES: imports/a14267.d
import imports.a14267;

void test14267()
{
    foreach (m; __traits(allMembers, SysTime14267))
    {
        static if (is(typeof(__traits(getMember, SysTime14267, m))))
        {
            foreach (func; __traits(getOverloads, SysTime14267, m))
            {
                auto prot = __traits(getProtection, func);
                static if (__traits(isStaticFunction, func))
                {
                    static assert(func.stringof == "min()");
                    auto result = func;
                }
            }
        }
    }
}

/**********************************/
// 13244

struct MapResult13244(alias fun)
{
    int[] input;
    @property front() { return fun(input[0]); }
}

int[] array13244(R)(R r)
{
    int[] a;
    a ~= r.front;
    return a;
}

void test13244()
{
    auto arr = [[cast(ubyte)1]];
    foreach (ref x; arr)
    {
        auto m = MapResult13244!(c => x[c])([0]);
        array13244(m);
    }
}

/**********************************/
// 14306

struct MapResult(alias fun)
{
    void front()
    {
//  while (1) { break; }
        fun(1);
    }
}

void bar(R)(R r)
{
    foreach (i; 0..100)
    {
        r.front();
    }
}

struct S
{
    int x;
    int bump()
    {
        while (1) { break; }
        ++x;
        return x;
    }
}

void fun(ref S s)
{
    MapResult!(y => s.bump())().bar;
//  MapResult!((int x) => s.bump())().bar;

    if (s.x != 100)
        assert(0);
}

void test14306()
{
    S t;
    fun(t);
}

/**********************************/
// 14754

auto aafunc14754(string k)
{
    enum aa = [ "K": "V" ];
    auto p = k in aa;
    return null;
}

struct MapResult14754(alias fun, R)
{
    R _input;

    @property auto ref front()
    {
        return fun(_input[0]);
    }
}

auto array14754(R)(R r)
{
    alias E = typeof(r.front);
    E[] result;
    result ~= r.front;
    return result;
}

auto mapfun14754(R)(R words, string k)
{
    return array14754(MapResult14754!(s => aafunc14754(k), R)(words));
}

void test14754()
{
    auto r = mapfun14754([""], "");
}

/**********************************/
// 14606

struct S14606
{
    this(long stdTime)
    {
        _stdTime = stdTime;
    }

    long _stdTime;
}

S14606 getS14606()
{
    S14606 sysTime = S14606(0);
    return sysTime;
}

struct T14606
{
    this(string)
    {
        uint[3] arr;
        s = getS14606();
    }

    S14606 s;
}

void test14606()
{
    auto t = T14606(null);
}

/**********************************/
// 14753

pragma(inline)
void test14753(string) { }

/**********************************/

struct S14975
{
    int bar;

    pragma(inline, true) this(int bar)
    {
        this.bar = bar;
    }
}

void test14975()
{
    S14975 baz = 1;
    if (baz.bar != 1)
        assert(0);
}

/**********************************/
// 15210

struct BigInt15210 {}

struct Tuple15210(Types...)
{
    Types field;

    void opAssign(R)(R rhs)
    {
        field = rhs.field;
    }
}

void test15210()
{
    alias X = Tuple15210!BigInt15210;

    X[BigInt15210] cache;

    auto x = X();

    cache[BigInt15210()] = x;
}

/**********************************/

int foo7625(int v)
{
    return bar7625(2 * v);
}

int bar7625(int a)
{
    ++a;
    if (a > 0)
        return 1;
    return baz(a);
}

int baz(int a)
{
    if (a > 0)
        throw new Exception("a > 0");
    return a - 1;
}

void test7625()
{
    int x = foo7625(1);
    if (x != 1)
        assert(0);
}

/**********************************/
// 9785 partial fix

void test9785()
{
        int j = 3;

        void loop(scope const void function(int x) dg) {
            pragma(inline, true);
            dg(++j);
        }

        loop((x) {
                pragma(inline, true);
                printf("%d\n", x);
                assert(x == 4);
        });
}


/**********************************/
// 9785 partial fix

void test9785_2() {
        int j = 3;

        void loop(scope const void function(int x) dg) {
            pragma(inline, true);
            dg(++j);
        }

        static void func(int x) {
                pragma(inline, true);
                printf("%d\n", x);
                assert(x == 4);
        }

        loop(&func);
}

/**********************************/
<<<<<<< HEAD
// 9785 partial fix

void test9785_3() @nogc
{
    int j = 3;

    void loop(scope const void delegate(int x) @nogc dg) @nogc {
	pragma(inline, true);
	dg(++j);
    }

    loop((x) @nogc {
	    pragma(inline, true);
	    //printf("%d\n", x + j * 2);
	    assert(x == 4);
	    assert(j == 4);
    });

    j = 3;
    void func(int x) @nogc {
	    pragma(inline, true);
	    //printf("%d\n", x + j * 2);
	    assert(x == 4);
	    assert(j == 4);
    }

    loop(&func);
=======
// 15207

struct Vec15207
{
    float x, y, z;

    this(float x_, float y_, float z_)
    {
        x = x_;
        y = y_;
        z = z_;
    }

    Vec15207 clone()
    {
        // When the variable 'res' is replaced with a STCref temporary,
        // this line was accidentally changed to reference initialization.
        Vec15207 res = this;

        return res;
    }
}

class C15207
{
    Vec15207 a;

    this()
    {
        a = Vec15207(1, 2, 3).clone();

        assert(a.x == 1);
        assert(a.y == 2);
        assert(a.z == 3);
        printf("%f %f %f\n", a.x, a.y, a.z);
    }
}

void test15207()
{
    auto c = new C15207();
>>>>>>> 0e79ca0c
}

/**********************************/

int main()
{
    test1();
    test2();
    test3();
    test3918();
    test4();
    test5();
    test9356();
    test6();
    test7();
    test8();
    test4841();
    test11201();
    test11223();
    test11314();
    test11224();
    test11322();
    test11394();
    test13503();
    test13244();
    test14306();
    test14754();
    test14606();
    test14975();
    test15210();
    test7625();
    test9785();
    test9785_2();
<<<<<<< HEAD
    test9785_3();
=======
    test15207();
>>>>>>> 0e79ca0c

    printf("Success\n");
    return 0;
}<|MERGE_RESOLUTION|>--- conflicted
+++ resolved
@@ -849,7 +849,6 @@
 }
 
 /**********************************/
-<<<<<<< HEAD
 // 9785 partial fix
 
 void test9785_3() @nogc
@@ -877,7 +876,9 @@
     }
 
     loop(&func);
-=======
+}
+
+/**********************************/
 // 15207
 
 struct Vec15207
@@ -919,7 +920,6 @@
 void test15207()
 {
     auto c = new C15207();
->>>>>>> 0e79ca0c
 }
 
 /**********************************/
@@ -953,11 +953,8 @@
     test7625();
     test9785();
     test9785_2();
-<<<<<<< HEAD
     test9785_3();
-=======
     test15207();
->>>>>>> 0e79ca0c
 
     printf("Success\n");
     return 0;
